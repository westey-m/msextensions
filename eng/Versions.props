<Project>
  <PropertyGroup Label="Version settings">
    <MajorVersion>9</MajorVersion>
    <MinorVersion>0</MinorVersion>
    <PatchVersion>0</PatchVersion>
    <PreReleaseVersionLabel>preview</PreReleaseVersionLabel>
    <PreReleaseVersionIteration>8</PreReleaseVersionIteration>
    <VersionPrefix>$(MajorVersion).$(MinorVersion).$(PatchVersion)</VersionPrefix>
    <ValidateBaseline>true</ValidateBaseline>
    <AssemblyVersion>$(MajorVersion).$(MinorVersion).0.0</AssemblyVersion>
    <IsServicingBuild Condition=" '$(PreReleaseVersionLabel)' == 'servicing' ">true</IsServicingBuild>
    <!--
        When StabilizePackageVersion is set to 'true', this branch will produce stable outputs for 'Shipping' packages
    -->
    <StabilizePackageVersion Condition="'$(StabilizePackageVersion)' == ''">false</StabilizePackageVersion>
    <!-- Enabling this rule will cause build failures on undocumented public APIs. -->
    <SkipArcadeNoWarnCS1591>true</SkipArcadeNoWarnCS1591>
  </PropertyGroup>
  <!--

    These versions should ONLY be updated by automation.

    DO NOT UPDATE THESE MANUALLY. Use the `darc` command line tool to update this file so it stays in sync with
    Version.Details.xml.

    See https://github.com/dotnet/arcade/blob/main/Documentation/Darc.md for instructions on using darc.

  -->
  <PropertyGroup Label="Automated">
    <!-- Packages from dotnet/runtime -->
    <MicrosoftBclTimeProviderVersion>9.0.0-rc.1.24419.2</MicrosoftBclTimeProviderVersion>
    <MicrosoftExtensionsCachingAbstractionsVersion>9.0.0-rc.1.24419.2</MicrosoftExtensionsCachingAbstractionsVersion>
    <MicrosoftExtensionsConfigurationAbstractionsVersion>9.0.0-rc.1.24419.2</MicrosoftExtensionsConfigurationAbstractionsVersion>
    <MicrosoftExtensionsConfigurationBinderVersion>9.0.0-rc.1.24419.2</MicrosoftExtensionsConfigurationBinderVersion>
    <MicrosoftExtensionsConfigurationJsonVersion>9.0.0-rc.1.24419.2</MicrosoftExtensionsConfigurationJsonVersion>
    <MicrosoftExtensionsConfigurationVersion>9.0.0-rc.1.24419.2</MicrosoftExtensionsConfigurationVersion>
    <MicrosoftExtensionsDependencyInjectionAbstractionsVersion>9.0.0-rc.1.24419.2</MicrosoftExtensionsDependencyInjectionAbstractionsVersion>
    <MicrosoftExtensionsDependencyInjectionVersion>9.0.0-rc.1.24419.2</MicrosoftExtensionsDependencyInjectionVersion>
    <MicrosoftExtensionsDiagnosticsVersion>9.0.0-rc.1.24419.2</MicrosoftExtensionsDiagnosticsVersion>
    <MicrosoftExtensionsHostingAbstractionsVersion>9.0.0-rc.1.24419.2</MicrosoftExtensionsHostingAbstractionsVersion>
    <MicrosoftExtensionsHostingVersion>9.0.0-rc.1.24419.2</MicrosoftExtensionsHostingVersion>
    <MicrosoftExtensionsHttpVersion>9.0.0-rc.1.24419.2</MicrosoftExtensionsHttpVersion>
    <MicrosoftExtensionsLoggingAbstractionsVersion>9.0.0-rc.1.24419.2</MicrosoftExtensionsLoggingAbstractionsVersion>
    <MicrosoftExtensionsLoggingConfigurationVersion>9.0.0-rc.1.24419.2</MicrosoftExtensionsLoggingConfigurationVersion>
    <MicrosoftExtensionsLoggingConsoleVersion>9.0.0-rc.1.24419.2</MicrosoftExtensionsLoggingConsoleVersion>
    <MicrosoftExtensionsLoggingVersion>9.0.0-rc.1.24419.2</MicrosoftExtensionsLoggingVersion>
    <MicrosoftExtensionsOptionsConfigurationExtensionsVersion>9.0.0-rc.1.24419.2</MicrosoftExtensionsOptionsConfigurationExtensionsVersion>
    <MicrosoftExtensionsOptionsVersion>9.0.0-rc.1.24419.2</MicrosoftExtensionsOptionsVersion>
    <MicrosoftNETCoreAppRefVersion>9.0.0-rc.1.24419.2</MicrosoftNETCoreAppRefVersion>
    <MicrosoftNETCoreAppRuntimewinx64Version>9.0.0-rc.1.24419.2</MicrosoftNETCoreAppRuntimewinx64Version>
    <SystemCollectionsImmutableVersion>9.0.0-rc.1.24419.2</SystemCollectionsImmutableVersion>
    <SystemConfigurationConfigurationManagerVersion>9.0.0-rc.1.24419.2</SystemConfigurationConfigurationManagerVersion>
    <SystemDiagnosticsDiagnosticSourceVersion>9.0.0-rc.1.24419.2</SystemDiagnosticsDiagnosticSourceVersion>
    <SystemDiagnosticsPerformanceCounterVersion>9.0.0-rc.1.24419.2</SystemDiagnosticsPerformanceCounterVersion>
    <SystemIOHashingVersion>9.0.0-rc.1.24419.2</SystemIOHashingVersion>
    <SystemIOPipelinesVersion>9.0.0-rc.1.24419.2</SystemIOPipelinesVersion>
    <SystemRuntimeCachingVersion>9.0.0-rc.1.24419.2</SystemRuntimeCachingVersion>
    <SystemSecurityCryptographyPkcsVersion>9.0.0-rc.1.24419.2</SystemSecurityCryptographyPkcsVersion>
    <SystemSecurityCryptographyXmlVersion>9.0.0-rc.1.24419.2</SystemSecurityCryptographyXmlVersion>
    <SystemTextEncodingsWebVersion>9.0.0-rc.1.24419.2</SystemTextEncodingsWebVersion>
    <SystemTextJsonVersion>9.0.0-rc.1.24419.2</SystemTextJsonVersion>
    <!-- Dependencies from https://github.com/aspnet/AspNetCore -->
    <MicrosoftAspNetCoreAppRefVersion>9.0.0-rc.2.24430.8</MicrosoftAspNetCoreAppRefVersion>
    <MicrosoftAspNetCoreAppRuntimewinx64Version>9.0.0-rc.2.24430.8</MicrosoftAspNetCoreAppRuntimewinx64Version>
    <MicrosoftAspNetCoreMvcTestingVersion>9.0.0-rc.2.24430.8</MicrosoftAspNetCoreMvcTestingVersion>
    <MicrosoftAspNetCoreTestHostVersion>9.0.0-rc.2.24430.8</MicrosoftAspNetCoreTestHostVersion>
    <MicrosoftExtensionsCachingStackExchangeRedisVersion>9.0.0-rc.2.24430.8</MicrosoftExtensionsCachingStackExchangeRedisVersion>
    <MicrosoftExtensionsDiagnosticsHealthChecksVersion>9.0.0-rc.2.24430.8</MicrosoftExtensionsDiagnosticsHealthChecksVersion>
    <MicrosoftExtensionsHttpPollyVersion>9.0.0-rc.2.24430.8</MicrosoftExtensionsHttpPollyVersion>
    <MicrosoftExtensionsObjectPoolVersion>9.0.0-rc.2.24430.8</MicrosoftExtensionsObjectPoolVersion>
  </PropertyGroup>
  <!--

    ^^^^^^^^^^
    SEE NOTE ABOVE.

    Versions above this comment are updated automatically. Don't change them manually.

    Versions below this comment are not managed by automation and can be changed as needed.
  -->
  <PropertyGroup Label="Manual">
<<<<<<< HEAD
    <!-- Compatibility with VS 17.8/.NET SDK 8.0.1xx -->
    <MicrosoftCodeAnalysisVersion>4.8.0</MicrosoftCodeAnalysisVersion>
    <MicrosoftCodeAnalysisAnalyzersVersion>3.3.4</MicrosoftCodeAnalysisAnalyzersVersion>
=======
    <!--
      Win-x64 is used here because we have picked an arbitrary runtime identifier to flow the version of the latest NETCore.App runtime.
      All Runtime.$rid packages should have the same version.
    -->
    <MicrosoftNETCoreAppRuntimeVersion>$(MicrosoftNETCoreAppRuntimewinx64Version)</MicrosoftNETCoreAppRuntimeVersion>
>>>>>>> 42aa7e44
  </PropertyGroup>
</Project><|MERGE_RESOLUTION|>--- conflicted
+++ resolved
@@ -79,16 +79,10 @@
     Versions below this comment are not managed by automation and can be changed as needed.
   -->
   <PropertyGroup Label="Manual">
-<<<<<<< HEAD
-    <!-- Compatibility with VS 17.8/.NET SDK 8.0.1xx -->
-    <MicrosoftCodeAnalysisVersion>4.8.0</MicrosoftCodeAnalysisVersion>
-    <MicrosoftCodeAnalysisAnalyzersVersion>3.3.4</MicrosoftCodeAnalysisAnalyzersVersion>
-=======
     <!--
       Win-x64 is used here because we have picked an arbitrary runtime identifier to flow the version of the latest NETCore.App runtime.
       All Runtime.$rid packages should have the same version.
     -->
     <MicrosoftNETCoreAppRuntimeVersion>$(MicrosoftNETCoreAppRuntimewinx64Version)</MicrosoftNETCoreAppRuntimeVersion>
->>>>>>> 42aa7e44
   </PropertyGroup>
 </Project>